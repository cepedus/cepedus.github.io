async function drawGraph(
  url,
  baseUrl,
  pathColors,
  depth,
  enableDrag,
  enableLegend,
  enableZoom
) {
  const container = document.getElementById('graph-container');

  const { index, links, content } = await fetchData;
  const curPage = url.replace(baseUrl, '');

  const parseIdsFromLinks = (links) => [
    ...new Set(links.flatMap((link) => [link.source, link.target])),
  ];

  // Links is mutated by d3. We want to use links later on, so we make a copy and pass that one to d3
  // Note: shallow cloning does not work because it copies over references from the original array
  const copyLinks = JSON.parse(JSON.stringify(links));

  const neighbours = new Set();
  const wl = [curPage || '/', '__SENTINEL'];
  if (depth >= 0) {
    while (depth >= 0 && wl.length > 0) {
      // compute neighbours
      const cur = wl.shift();
      if (cur === '__SENTINEL') {
        depth--;
        wl.push('__SENTINEL');
      } else {
        neighbours.add(cur);
        const outgoing = index.links[cur] || [];
        const incoming = index.backlinks[cur] || [];
        wl.push(
          ...outgoing.map((l) => l.target),
          ...incoming.map((l) => l.source)
        );
      }
    }
  } else {
    parseIdsFromLinks(copyLinks).forEach((id) => neighbours.add(id));
  }

  const data = {
    nodes: [...neighbours].map((id) => ({ id })),
    links: copyLinks.filter(
      (l) => neighbours.has(l.source) && neighbours.has(l.target)
    ),
  };

  const color = (d) => {
    if (d.id === curPage || (d.id === '/' && curPage === '')) {
      return 'var(--g-node-active)';
    }

    for (const pathColor of pathColors) {
      const path = Object.keys(pathColor)[0];
      const colour = pathColor[path];
      if (d.id.startsWith(path)) {
        return colour;
      }
    }

    return 'var(--g-node)';
  };

  const drag = (simulation) => {
    function dragstarted(event, d) {
      if (!event.active) simulation.alphaTarget(1).restart()
      d.fx = d.x
      d.fy = d.y
    }

    function dragged(event, d) {
      d.fx = event.x
      d.fy = event.y
    }

    function dragended(event, d) {
      if (!event.active) simulation.alphaTarget(0)
      d.fx = null
      d.fy = null
    }

<<<<<<< HEAD
    const noop = () => { }
    return d3.drag()
      .on("start", enableDrag ? dragstarted : noop)
      .on("drag", enableDrag ? dragged : noop)
      .on("end", enableDrag ? dragended : noop)
  }
=======
    const noop = () => {};
    return d3
      .drag()
      .on('start', enableDrag ? dragstarted : noop)
      .on('drag', enableDrag ? dragged : noop)
      .on('end', enableDrag ? dragended : noop);
  };
>>>>>>> b0e15e0c

  const height = Math.max(container.offsetHeight, 250);
  const width = container.offsetWidth;

<<<<<<< HEAD
  const simulation = d3.forceSimulation(data.nodes)
    .force("charge", d3.forceManyBody().strength(-30))
    .force("link", d3.forceLink(data.links).id(d => d.id).distance(40))
    .force("center", d3.forceCenter())
=======
  const simulation = d3
    .forceSimulation(data.nodes)
    .force('charge', d3.forceManyBody().strength(-30))
    .force(
      'link',
      d3
        .forceLink(data.links)
        .id((d) => d.id)
        .distance(40)
    )
    .force('center', d3.forceCenter());
>>>>>>> b0e15e0c

  const svg = d3
    .select('#graph-container')
    .append('svg')
    .attr('width', width)
    .attr('height', height)
<<<<<<< HEAD
    .attr("viewBox", [-width / 2, -height / 2, width, height])
=======
    .attr('viewBox', [-width / 2, -height / 2, width, height]);
>>>>>>> b0e15e0c

  if (enableLegend) {
    const legend = [
      { Current: 'var(--g-node-active)' },
      { Note: 'var(--g-node)' },
      ...pathColors,
    ];
    legend.forEach((legendEntry, i) => {
      const key = Object.keys(legendEntry)[0];
      const colour = legendEntry[key];
      svg
        .append('circle')
        .attr('cx', -width / 2 + 20)
        .attr('cy', height / 2 - 30 * (i + 1))
        .attr('r', 6)
        .style('fill', colour);
      svg
        .append('text')
        .attr('x', -width / 2 + 40)
        .attr('y', height / 2 - 30 * (i + 1))
        .text(key)
        .style('font-size', '15px')
        .attr('alignment-baseline', 'middle');
    });
  }

  // draw links between nodes
  const link = svg
    .append('g')
    .selectAll('line')
    .data(data.links)
    .join('line')
    .attr('class', 'link')
    .attr('stroke', 'var(--g-link)')
    .attr('stroke-width', 2)
    .attr('data-source', (d) => d.source.id)
    .attr('data-target', (d) => d.target.id);

  // svg groups
  const graphNode = svg
    .append('g')
    .selectAll('g')
    .data(data.nodes)
    .enter()
    .append('g');

  // calculate radius
  const nodeRadius = (d) => {
    const numOut = index.links[d.id]?.length || 0;
    const numIn = index.backlinks[d.id]?.length || 0;
    return 3 + (numOut + numIn) / 4;
  };

  // draw individual nodes
  const node = graphNode
    .append('circle')
    .attr('class', 'node')
    .attr('id', (d) => d.id)
    .attr('r', nodeRadius)
    .attr('fill', color)
    .style('cursor', 'pointer')
    .on('click', (_, d) => {
      // SPA navigation
      window.navigate(
        new URL(`${baseUrl}${decodeURI(d.id).replace(/\s+/g, '-')}/`),
        '.singlePage'
      );
    })
    .on('mouseover', function (_, d) {
      d3.selectAll('.node')
        .transition()
        .duration(100)
        .attr('fill', 'var(--g-node-inactive)');

      const neighbours = parseIdsFromLinks([
        ...(index.links[d.id] || []),
        ...(index.backlinks[d.id] || []),
      ]);
      const neighbourNodes = d3
        .selectAll('.node')
        .filter((d) => neighbours.includes(d.id));
      const currentId = d.id;
      const linkNodes = d3
        .selectAll('.link')
        .filter((d) => d.source.id === currentId || d.target.id === currentId);

      // highlight neighbour nodes
      neighbourNodes.transition().duration(200).attr('fill', color);

      // highlight links
      linkNodes
        .transition()
        .duration(200)
        .attr('stroke', 'var(--g-link-active)');

      // show text for self
      d3.select(this.parentNode)
        .raise()
        .select('text')
        .transition()
        .duration(200)
        .style('opacity', 1);
    })
    .on('mouseleave', function (_, d) {
      d3.selectAll('.node').transition().duration(200).attr('fill', color);

      const currentId = d.id;
      const linkNodes = d3
        .selectAll('.link')
        .filter((d) => d.source.id === currentId || d.target.id === currentId);

      linkNodes.transition().duration(200).attr('stroke', 'var(--g-link)');

      d3.select(this.parentNode)
        .select('text')
        .transition()
        .duration(200)
        .style('opacity', 0);
    })
    .call(drag(simulation))

  // draw labels
  const labels = graphNode
    .append('text')
    .attr('dx', 0)
    .attr('dy', (d) => nodeRadius(d) + 8 + 'px')
    .attr('text-anchor', 'middle')
    .text((d) => content[d.id]?.title || d.id.replace('-', ' '))
    .style('opacity', 0)
    .style('pointer-events', 'none')
    .style('font-size', '0.4em')
    .raise()
    .call(drag(simulation))

  // set panning

  if (enableZoom) {
<<<<<<< HEAD
    svg.call(d3.zoom()
      .extent([[0, 0], [width, height]])
      .scaleExtent([0.25, 4])
      .on("zoom", ({ transform }) => {
        link.attr("transform", transform)
        node.attr("transform", transform)
        const scale = transform.k
        const scaledOpacity = Math.max((scale - 1) / 3.75, 0)
        labels
          .attr("transform", transform)
          .style("opacity", scaledOpacity)
      }))
=======
    svg.call(
      d3
        .zoom()
        .extent([
          [0, 0],
          [width, height],
        ])
        .scaleExtent([0.25, 4])
        .on('zoom', ({ transform }) => {
          link.attr('transform', transform);
          node.attr('transform', transform);
          const scale = transform.k;
          const scaledOpacity = Math.max((scale - 1) / 3.75, 0);
          labels.attr('transform', transform).style('opacity', scaledOpacity);
        })
    );
>>>>>>> b0e15e0c
  }

  // progress the simulation
  simulation.on('tick', () => {
    link
<<<<<<< HEAD
      .attr("x1", d => d.source.x)
      .attr("y1", d => d.source.y)
      .attr("x2", d => d.target.x)
      .attr("y2", d => d.target.y)
    node
      .attr("cx", d => d.x)
      .attr("cy", d => d.y)
    labels
      .attr("x", d => d.x)
      .attr("y", d => d.y)
  })
=======
      .attr('x1', (d) => d.source.x)
      .attr('y1', (d) => d.source.y)
      .attr('x2', (d) => d.target.x)
      .attr('y2', (d) => d.target.y);
    node.attr('cx', (d) => d.x).attr('cy', (d) => d.y);
    labels.attr('x', (d) => d.x).attr('y', (d) => d.y);
  });
>>>>>>> b0e15e0c
}<|MERGE_RESOLUTION|>--- conflicted
+++ resolved
@@ -7,40 +7,40 @@
   enableLegend,
   enableZoom
 ) {
-  const container = document.getElementById('graph-container');
-
-  const { index, links, content } = await fetchData;
-  const curPage = url.replace(baseUrl, '');
+  const container = document.getElementById('graph-container')
+
+  const { index, links, content } = await fetchData
+  const curPage = url.replace(baseUrl, '')
 
   const parseIdsFromLinks = (links) => [
     ...new Set(links.flatMap((link) => [link.source, link.target])),
-  ];
+  ]
 
   // Links is mutated by d3. We want to use links later on, so we make a copy and pass that one to d3
   // Note: shallow cloning does not work because it copies over references from the original array
-  const copyLinks = JSON.parse(JSON.stringify(links));
-
-  const neighbours = new Set();
-  const wl = [curPage || '/', '__SENTINEL'];
+  const copyLinks = JSON.parse(JSON.stringify(links))
+
+  const neighbours = new Set()
+  const wl = [curPage || '/', '__SENTINEL']
   if (depth >= 0) {
     while (depth >= 0 && wl.length > 0) {
       // compute neighbours
-      const cur = wl.shift();
+      const cur = wl.shift()
       if (cur === '__SENTINEL') {
-        depth--;
-        wl.push('__SENTINEL');
+        depth--
+        wl.push('__SENTINEL')
       } else {
-        neighbours.add(cur);
-        const outgoing = index.links[cur] || [];
-        const incoming = index.backlinks[cur] || [];
+        neighbours.add(cur)
+        const outgoing = index.links[cur] || []
+        const incoming = index.backlinks[cur] || []
         wl.push(
           ...outgoing.map((l) => l.target),
           ...incoming.map((l) => l.source)
-        );
+        )
       }
     }
   } else {
-    parseIdsFromLinks(copyLinks).forEach((id) => neighbours.add(id));
+    parseIdsFromLinks(copyLinks).forEach((id) => neighbours.add(id))
   }
 
   const data = {
@@ -48,23 +48,23 @@
     links: copyLinks.filter(
       (l) => neighbours.has(l.source) && neighbours.has(l.target)
     ),
-  };
+  }
 
   const color = (d) => {
     if (d.id === curPage || (d.id === '/' && curPage === '')) {
-      return 'var(--g-node-active)';
+      return 'var(--g-node-active)'
     }
 
     for (const pathColor of pathColors) {
-      const path = Object.keys(pathColor)[0];
-      const colour = pathColor[path];
+      const path = Object.keys(pathColor)[0]
+      const colour = pathColor[path]
       if (d.id.startsWith(path)) {
-        return colour;
+        return colour
       }
     }
 
-    return 'var(--g-node)';
-  };
+    return 'var(--g-node)'
+  }
 
   const drag = (simulation) => {
     function dragstarted(event, d) {
@@ -84,32 +84,17 @@
       d.fy = null
     }
 
-<<<<<<< HEAD
     const noop = () => { }
-    return d3.drag()
-      .on("start", enableDrag ? dragstarted : noop)
-      .on("drag", enableDrag ? dragged : noop)
-      .on("end", enableDrag ? dragended : noop)
-  }
-=======
-    const noop = () => {};
     return d3
       .drag()
       .on('start', enableDrag ? dragstarted : noop)
       .on('drag', enableDrag ? dragged : noop)
-      .on('end', enableDrag ? dragended : noop);
-  };
->>>>>>> b0e15e0c
-
-  const height = Math.max(container.offsetHeight, 250);
-  const width = container.offsetWidth;
-
-<<<<<<< HEAD
-  const simulation = d3.forceSimulation(data.nodes)
-    .force("charge", d3.forceManyBody().strength(-30))
-    .force("link", d3.forceLink(data.links).id(d => d.id).distance(40))
-    .force("center", d3.forceCenter())
-=======
+      .on('end', enableDrag ? dragended : noop)
+  }
+
+  const height = Math.max(container.offsetHeight, 250)
+  const width = container.offsetWidth
+
   const simulation = d3
     .forceSimulation(data.nodes)
     .force('charge', d3.forceManyBody().strength(-30))
@@ -120,43 +105,38 @@
         .id((d) => d.id)
         .distance(40)
     )
-    .force('center', d3.forceCenter());
->>>>>>> b0e15e0c
+    .force('center', d3.forceCenter())
 
   const svg = d3
     .select('#graph-container')
     .append('svg')
     .attr('width', width)
     .attr('height', height)
-<<<<<<< HEAD
-    .attr("viewBox", [-width / 2, -height / 2, width, height])
-=======
-    .attr('viewBox', [-width / 2, -height / 2, width, height]);
->>>>>>> b0e15e0c
+    .attr('viewBox', [-width / 2, -height / 2, width, height])
 
   if (enableLegend) {
     const legend = [
       { Current: 'var(--g-node-active)' },
       { Note: 'var(--g-node)' },
       ...pathColors,
-    ];
+    ]
     legend.forEach((legendEntry, i) => {
-      const key = Object.keys(legendEntry)[0];
-      const colour = legendEntry[key];
+      const key = Object.keys(legendEntry)[0]
+      const colour = legendEntry[key]
       svg
         .append('circle')
         .attr('cx', -width / 2 + 20)
         .attr('cy', height / 2 - 30 * (i + 1))
         .attr('r', 6)
-        .style('fill', colour);
+        .style('fill', colour)
       svg
         .append('text')
         .attr('x', -width / 2 + 40)
         .attr('y', height / 2 - 30 * (i + 1))
         .text(key)
         .style('font-size', '15px')
-        .attr('alignment-baseline', 'middle');
-    });
+        .attr('alignment-baseline', 'middle')
+    })
   }
 
   // draw links between nodes
@@ -169,7 +149,7 @@
     .attr('stroke', 'var(--g-link)')
     .attr('stroke-width', 2)
     .attr('data-source', (d) => d.source.id)
-    .attr('data-target', (d) => d.target.id);
+    .attr('data-target', (d) => d.target.id)
 
   // svg groups
   const graphNode = svg
@@ -177,14 +157,14 @@
     .selectAll('g')
     .data(data.nodes)
     .enter()
-    .append('g');
+    .append('g')
 
   // calculate radius
   const nodeRadius = (d) => {
-    const numOut = index.links[d.id]?.length || 0;
-    const numIn = index.backlinks[d.id]?.length || 0;
-    return 3 + (numOut + numIn) / 4;
-  };
+    const numOut = index.links[d.id]?.length || 0
+    const numIn = index.backlinks[d.id]?.length || 0
+    return 3 + (numOut + numIn) / 4
+  }
 
   // draw individual nodes
   const node = graphNode
@@ -199,34 +179,34 @@
       window.navigate(
         new URL(`${baseUrl}${decodeURI(d.id).replace(/\s+/g, '-')}/`),
         '.singlePage'
-      );
-    })
-    .on('mouseover', function (_, d) {
+      )
+    })
+    .on('mouseover', function(_, d) {
       d3.selectAll('.node')
         .transition()
         .duration(100)
-        .attr('fill', 'var(--g-node-inactive)');
+        .attr('fill', 'var(--g-node-inactive)')
 
       const neighbours = parseIdsFromLinks([
         ...(index.links[d.id] || []),
         ...(index.backlinks[d.id] || []),
-      ]);
+      ])
       const neighbourNodes = d3
         .selectAll('.node')
-        .filter((d) => neighbours.includes(d.id));
-      const currentId = d.id;
+        .filter((d) => neighbours.includes(d.id))
+      const currentId = d.id
       const linkNodes = d3
         .selectAll('.link')
-        .filter((d) => d.source.id === currentId || d.target.id === currentId);
+        .filter((d) => d.source.id === currentId || d.target.id === currentId)
 
       // highlight neighbour nodes
-      neighbourNodes.transition().duration(200).attr('fill', color);
+      neighbourNodes.transition().duration(200).attr('fill', color)
 
       // highlight links
       linkNodes
         .transition()
         .duration(200)
-        .attr('stroke', 'var(--g-link-active)');
+        .attr('stroke', 'var(--g-link-active)')
 
       // show text for self
       d3.select(this.parentNode)
@@ -234,23 +214,23 @@
         .select('text')
         .transition()
         .duration(200)
-        .style('opacity', 1);
-    })
-    .on('mouseleave', function (_, d) {
-      d3.selectAll('.node').transition().duration(200).attr('fill', color);
-
-      const currentId = d.id;
+        .style('opacity', 1)
+    })
+    .on('mouseleave', function(_, d) {
+      d3.selectAll('.node').transition().duration(200).attr('fill', color)
+
+      const currentId = d.id
       const linkNodes = d3
         .selectAll('.link')
-        .filter((d) => d.source.id === currentId || d.target.id === currentId);
-
-      linkNodes.transition().duration(200).attr('stroke', 'var(--g-link)');
+        .filter((d) => d.source.id === currentId || d.target.id === currentId)
+
+      linkNodes.transition().duration(200).attr('stroke', 'var(--g-link)')
 
       d3.select(this.parentNode)
         .select('text')
         .transition()
         .duration(200)
-        .style('opacity', 0);
+        .style('opacity', 0)
     })
     .call(drag(simulation))
 
@@ -270,20 +250,6 @@
   // set panning
 
   if (enableZoom) {
-<<<<<<< HEAD
-    svg.call(d3.zoom()
-      .extent([[0, 0], [width, height]])
-      .scaleExtent([0.25, 4])
-      .on("zoom", ({ transform }) => {
-        link.attr("transform", transform)
-        node.attr("transform", transform)
-        const scale = transform.k
-        const scaledOpacity = Math.max((scale - 1) / 3.75, 0)
-        labels
-          .attr("transform", transform)
-          .style("opacity", scaledOpacity)
-      }))
-=======
     svg.call(
       d3
         .zoom()
@@ -293,38 +259,23 @@
         ])
         .scaleExtent([0.25, 4])
         .on('zoom', ({ transform }) => {
-          link.attr('transform', transform);
-          node.attr('transform', transform);
-          const scale = transform.k;
-          const scaledOpacity = Math.max((scale - 1) / 3.75, 0);
-          labels.attr('transform', transform).style('opacity', scaledOpacity);
+          link.attr('transform', transform)
+          node.attr('transform', transform)
+          const scale = transform.k
+          const scaledOpacity = Math.max((scale - 1) / 3.75, 0)
+          labels.attr('transform', transform).style('opacity', scaledOpacity)
         })
-    );
->>>>>>> b0e15e0c
+    )
   }
 
   // progress the simulation
   simulation.on('tick', () => {
     link
-<<<<<<< HEAD
-      .attr("x1", d => d.source.x)
-      .attr("y1", d => d.source.y)
-      .attr("x2", d => d.target.x)
-      .attr("y2", d => d.target.y)
-    node
-      .attr("cx", d => d.x)
-      .attr("cy", d => d.y)
-    labels
-      .attr("x", d => d.x)
-      .attr("y", d => d.y)
-  })
-=======
       .attr('x1', (d) => d.source.x)
       .attr('y1', (d) => d.source.y)
       .attr('x2', (d) => d.target.x)
-      .attr('y2', (d) => d.target.y);
-    node.attr('cx', (d) => d.x).attr('cy', (d) => d.y);
-    labels.attr('x', (d) => d.x).attr('y', (d) => d.y);
-  });
->>>>>>> b0e15e0c
+      .attr('y2', (d) => d.target.y)
+    node.attr('cx', (d) => d.x).attr('cy', (d) => d.y)
+    labels.attr('x', (d) => d.x).attr('y', (d) => d.y)
+  })
 }